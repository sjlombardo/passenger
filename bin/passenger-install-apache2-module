--- conflicted
+++ resolved
@@ -157,13 +157,8 @@
 	def show_apache2_config_snippets
 		puts
 		line
-<<<<<<< HEAD
 		if PhusionPassenger.natively_packaged?
-			module_location = "#{PASSENGER_ROOT}/lib/passenger/mod_passenger.so"
-=======
-		if natively_packaged?
 			module_location = "#{PASSENGER_ROOT}/lib/phusion_passenger/mod_passenger.so"
->>>>>>> e19ac441
 		else
 			module_location = "#{PASSENGER_ROOT}/ext/apache2/mod_passenger.so"
 		end
@@ -193,92 +188,6 @@
 			:users_guide => USERS_GUIDE,
 			:passenger_website => PASSENGER_WEBSITE
 	end
-<<<<<<< HEAD
-=======
-
-private
-	def color_print(text)
-		STDOUT.write(ConsoleTextTemplate.new(:text => text).result)
-		STDOUT.flush
-	end
-	
-	def color_puts(text)
-		color_print("#{text}\n")
-	end
-	
-	def render_template(name, options = {})
-		puts ConsoleTextTemplate.new({ :file => name }, options).result
-	end
-	
-	def line
-		puts "--------------------------------------------"
-	end
-	
-	def wait(timeout = nil)
-		return if @auto
-		begin
-			if timeout
-				require 'timeout' unless defined?(Timeout)
-				begin
-					Timeout.timeout(timeout) do
-						STDIN.readline
-					end
-				rescue Timeout::Error
-					# Do nothing.
-				end
-			else
-				STDIN.readline
-			end
-		rescue Interrupt
-			exit 2
-		end
-	end
-	
-	def print_dependency_installation_instructions(dep)
-		color_puts " * To install <yellow>#{dep.name}</yellow>:"
-		if !dep.install_command.nil?
-			color_puts "   Please run <b>#{dep.install_command}</b> as root."
-		elsif !dep.install_instructions.nil?
-			color_puts "   " << dep.install_instructions
-		elsif !dep.website.nil?
-			color_puts "   Please download it from <b>#{dep.website}</b>"
-			if !dep.website_comments.nil?
-				color_puts "   (#{dep.website_comments})"
-			end
-		else
-			color_puts "   Search Google."
-		end
-	end
-	
-	def natively_packaged?
-		return self.class.natively_packaged?
-	end
-	
-	def self.natively_packaged?
-		return File.expand_path(File.dirname(__FILE__)) == "/usr/bin"
-	end
-	
-	def self.determine_version
-		if natively_packaged?
-			require 'rbconfig'
-			return File.read("/etc/passenger_version.txt")
-		else
-			File.read("#{PASSENGER_ROOT}/Rakefile") =~ /^PACKAGE_VERSION = "(.*)"$/
-			return $1
-		end
-	end
-	
-	def self.determine_users_guide
-		if natively_packaged?
-			return "/usr/share/doc/phusion_passenger/Users guide.html"
-		else
-			return "#{PASSENGER_ROOT}/doc/Users guide.html"
-		end
-	end
-	
-	PASSENGER_VERSION = determine_version
-	USERS_GUIDE = determine_users_guide
->>>>>>> e19ac441
 end
 
 options = {}
