--- conflicted
+++ resolved
@@ -16,8 +16,9 @@
 
 require 'passenger/abstract_server'
 require 'passenger/application'
-require 'passenger/framework_spawner'
-require 'passenger/application_spawner'
+require 'passenger/railz/framework_spawner'
+require 'passenger/railz/application_spawner'
+require 'passenger/rack/application_spawner'
 require 'passenger/html_template'
 require 'passenger/exceptions'
 require 'passenger/utils'
@@ -90,49 +91,11 @@
 	# - FrameworkInitError: The Ruby on Rails framework that the application requires could not be loaded.
 	# - AppInitError: The application raised an exception or called exit() during startup.
 	def spawn_application(app_root, lower_privilege = true, lowest_user = "nobody",
-<<<<<<< HEAD
 	                      environment = "production", spawn_method = "smart",
 	                      app_type = "rails")
-		if GC.copy_on_write_friendly?
-			# If the garbage collector is copy-on-write friendly, then we'll
-			# want to preload all Passenger classes (before any spawn servers have
-			# been started), for copy-on-write semantics.
-			#
-			# On the other hand, if the garbage collector is *not* copy-on-write
-			# friendly, then we'll want to load Passenger classes after we've
-			# spawned an application. This increases perceived speed of the first spawn
-			# operation, and increases actual speed for subsequently created spawn
-			# servers (because they don't have to load classes on-demand anymore).
-			Passenger.load_all_classes!
-		end
-		
 		if app_type == "rack"
 			return Rack::ApplicationSpawner.spawn_application(app_root,
 				lower_privilege, lowest_user, environment)
-=======
-	                      environment = "production", spawn_method = "smart")
-		if spawn_method == "smart"
-			spawner_must_be_started = true
-			framework_version = Application.detect_framework_version(app_root)
-			if framework_version == :vendor
-				vendor_path = normalize_path("#{app_root}/vendor/rails")
-				key = "vendor:#{vendor_path}"
-				create_spawner = proc do
-					FrameworkSpawner.new(:vendor => vendor_path)
-				end
-			elsif framework_version.nil?
-				app_root = normalize_path(app_root)
-				key = "app:#{app_root}"
-				create_spawner = proc do
-					ApplicationSpawner.new(app_root, lower_privilege, lowest_user, environment)
-				end
-			else
-				key = "version:#{framework_version}"
-				create_spawner = proc do
-					FrameworkSpawner.new(:version => framework_version)
-				end
-			end
->>>>>>> c5d691f3
 		else
 			return spawn_rails_application(app_root, lower_privilege, lowest_user,
 				environment, spawn_method)
