/*
 *  Phusion Passenger - http://www.modrails.com/
 *  Copyright (C) 2008  Phusion
 *
 *  This program is free software; you can redistribute it and/or modify
 *  it under the terms of the GNU General Public License as published by
 *  the Free Software Foundation; version 2 of the License.
 *
 *  This program is distributed in the hope that it will be useful,
 *  but WITHOUT ANY WARRANTY; without even the implied warranty of
 *  MERCHANTABILITY or FITNESS FOR A PARTICULAR PURPOSE.  See the
 *  GNU General Public License for more details.
 *
 *  You should have received a copy of the GNU General Public License along
 *  with this program; if not, write to the Free Software Foundation, Inc.,
 *  51 Franklin Street, Fifth Floor, Boston, MA 02110-1301 USA.
 */
#include <ap_config.h>
#include <httpd.h>
#include <http_config.h>
#include <http_core.h>
#include <http_request.h>
#include <http_protocol.h>
#include <http_log.h>
#include <util_script.h>
#include <apr_pools.h>
#include <apr_strings.h>
#include <apr_lib.h>

#include <boost/thread.hpp>

#include <sys/time.h>
#include <sys/resource.h>
#include <exception>
#include <cstdio>
#include <unistd.h>

#include "Hooks.h"
#include "Configuration.h"
#include "Utils.h"
#include "Logging.h"
#include "ApplicationPoolServer.h"
#include "MessageChannel.h"

using namespace std;
using namespace Passenger;

extern "C" module AP_MODULE_DECLARE_DATA passenger_module;

#define DEFAULT_RUBY_COMMAND "ruby"
#define DEFAULT_RAILS_ENV    "production"
#define DEFAULT_RACK_ENV     "production"
#define DEFAULT_WSGI_ENV     "production"

/**
 * If the HTTP client sends POST data larger than this value (in bytes),
 * then the POST data will be fully saved into a temporary file, before
 * allocating a Ruby web application session.
 */
#define UPLOAD_ACCELERATION_THRESHOLD 1024 * 8


/**
 * Utility class for determining URI-to-Rails/Rack directory mappings.
 * Given a URI, it will determine whether that URI belongs to a Rails/Rack
 * application, what the base URI of that application is, and what the
 * associated 'public' directory is.
 *
 * @note This class is not thread-safe, but is reentrant.
 * @ingroup Core
 */
class DirectoryMapper {
public:
	enum ApplicationType {
		NONE,
		RAILS,
		RACK,
		WSGI
	};

private:
	DirConfig *config;
	request_rec *r;
	bool baseURIKnown;
	const char *baseURI;
	ApplicationType appType;
	
	inline bool shouldAutoDetectRails() {
		return config->autoDetectRails == DirConfig::ENABLED ||
			config->autoDetectRails == DirConfig::UNSET;
	}
	
	inline bool shouldAutoDetectRack() {
		return config->autoDetectRack == DirConfig::ENABLED ||
			config->autoDetectRack == DirConfig::UNSET;
	}
	
	inline bool shouldAutoDetectWSGI() {
		return config->autoDetectWSGI == DirConfig::ENABLED ||
			config->autoDetectWSGI == DirConfig::UNSET;
	}
	
public:
	/**
	 * @warning Do not use this object after the destruction of <tt>r</tt> or <tt>config</tt>.
	 */
	DirectoryMapper(request_rec *r, DirConfig *config) {
		this->r = r;
		this->config = config;
		appType = NONE;
		baseURIKnown = false;
		baseURI = NULL;
	}
	
	int reportBusyException(request_rec *r) {
		ap_custom_response(r, HTTP_SERVICE_UNAVAILABLE,
			"This website is too busy right now.  Please try again later.");
		return HTTP_SERVICE_UNAVAILABLE;
	}
	
	/**
	 * Determine whether the given HTTP request falls under one of the specified
	 * RailsBaseURIs or RackBaseURIs. If yes, then the first matching base URI will
	 * be returned.
	 *
	 * If Rails/Rack autodetection was enabled in the configuration, and the document
	 * root seems to be a valid Rails/Rack 'public' folder, then this method will
	 * return "/".
	 *
	 * Otherwise, NULL will be returned.
	 *
	 * @throws SystemException An error occured while examening the filesystem.
	 * @warning The return value may only be used as long as <tt>config</tt>
	 *          hasn't been destroyed.
	 */
	const char *getBaseURI() {
		if (baseURIKnown) {
			return baseURI;
		}
		
		set<string>::const_iterator it;
		const char *uri = r->uri;
		size_t uri_len = strlen(uri);
		
		if (uri_len == 0 || uri[0] != '/') {
			baseURIKnown = true;
			return NULL;
		}
		
		for (it = config->railsBaseURIs.begin(); it != config->railsBaseURIs.end(); it++) {
			const string &base(*it);
			if (  base == "/"
			 || ( uri_len == base.size() && memcmp(uri, base.c_str(), uri_len) == 0 )
			 || ( uri_len  > base.size() && memcmp(uri, base.c_str(), base.size()) == 0
			                             && uri[base.size()] == '/' )
			) {
				baseURIKnown = true;
				baseURI = base.c_str();
				appType = RAILS;
				return baseURI;
			}
		}
		
		for (it = config->rackBaseURIs.begin(); it != config->rackBaseURIs.end(); it++) {
			const string &base(*it);
			if (  base == "/"
			 || ( uri_len == base.size() && memcmp(uri, base.c_str(), uri_len) == 0 )
			 || ( uri_len  > base.size() && memcmp(uri, base.c_str(), base.size()) == 0
			                             && uri[base.size()] == '/' )
			) {
				baseURIKnown = true;
				baseURI = base.c_str();
				appType = RACK;
				return baseURI;
			}
		}
		
		if (shouldAutoDetectRails() && verifyRailsDir(ap_document_root(r))) {
			baseURIKnown = true;
			baseURI = "/";
			appType = RAILS;
			return baseURI;
		}
		if (shouldAutoDetectRack() && verifyRackDir(ap_document_root(r))) {
			baseURIKnown = true;
			baseURI = "/";
			appType = RACK;
			return baseURI;
		}
		if (shouldAutoDetectWSGI() && verifyWSGIDir(ap_document_root(r))) {
			baseURIKnown = true;
			baseURI = "/";
			appType = WSGI;
			return baseURI;
		}
		
		baseURIKnown = true;
		return NULL;
	}
	
	/**
	 * Returns the filename of the 'public' directory of the Rails/Rack application
	 * that's associated with the HTTP request.
	 *
	 * Returns an empty string if the document root of the HTTP request
	 * cannot be determined, or if it isn't a valid folder.
	 *
	 * @throws SystemException An error occured while examening the filesystem.
	 */
	string getPublicDirectory() {
		if (!baseURIKnown) {
			getBaseURI();
		}
		if (baseURI == NULL) {
			return "";
		}
		
		const char *docRoot = ap_document_root(r);
		size_t len = strlen(docRoot);
		if (len > 0) {
			string path;
			if (docRoot[len - 1] == '/') {
				path.assign(docRoot, len - 1);
			} else {
				path.assign(docRoot, len);
			}
			if (strcmp(baseURI, "/") != 0) {
				path.append(baseURI);
			}
			return path;
		} else {
			return "";
		}
	}
	
	/**
	 * Returns the application type that's associated with the HTTP request.
	 *
	 * @throws SystemException An error occured while examening the filesystem.
	 */
	ApplicationType getApplicationType() {
		if (!baseURIKnown) {
			getBaseURI();
		}
		return appType;
	}
	
	/**
	 * Returns the application type (as a string) that's associated
	 * with the HTTP request.
	 *
	 * @throws SystemException An error occured while examening the filesystem.
	 */
	const char *getApplicationTypeString() {
		if (!baseURIKnown) {
			getBaseURI();
		}
		switch (appType) {
		case RAILS:
			return "rails";
		case RACK:
			return "rack";
		case WSGI:
			return "wsgi";
		default:
			return NULL;
		};
	}
};


/**
 * Apache hook functions, wrapped in a class.
 *
 * @ingroup Core
 */
class Hooks {
private:
	struct Container {
		Application::SessionPtr session;
		
		static apr_status_t cleanup(void *p) {
			try {
				delete (Container *) p;
			} catch (const exception &e) {
				P_WARN("Unexpected exception during closing of a session: "
					<< e.what());
			}
			return APR_SUCCESS;
		}
	};

	ApplicationPoolServerPtr applicationPoolServer;
	ApplicationPoolPtr applicationPool;
	
	DirConfig *getDirConfig(request_rec *r) {
		return (DirConfig *) ap_get_module_config(r->per_dir_config, &passenger_module);
	}
	
	ServerConfig *getServerConfig(server_rec *s) {
		return (ServerConfig *) ap_get_module_config(s->module_config, &passenger_module);
	}
	
	void reportDocumentRootDeterminationError(request_rec *r) {
		ap_set_content_type(r, "text/html; charset=UTF-8");
		ap_rputs("<h1>Passenger error #1</h1>\n", r);
		ap_rputs("Cannot determine the document root for the current request.", r);
	}
	
	void reportFileSystemError(request_rec *r, const FileSystemException &e) {
		ap_set_content_type(r, "text/html; charset=UTF-8");
		ap_rputs("<h1>Passenger error #2</h1>\n", r);
		ap_rputs("An error occurred while trying to access '", r);
		ap_rputs(ap_escape_html(r->pool, e.filename().c_str()), r);
		ap_rputs("': ", r);
		ap_rputs(ap_escape_html(r->pool, e.what()), r);
		if (e.code() == EPERM) {
			ap_rputs("<p>", r);
			ap_rputs("Apache doesn't have read permissions to that file. ", r);
			ap_rputs("Please fix the relevant file permissions.", r);
			ap_rputs("</p>", r);
		}
	}
	
	/**
	 * Convert an HTTP header name to a CGI environment name.
	 */
	char *http2env(apr_pool_t *p, const char *name) {
		char *env_name = apr_pstrcat(p, "HTTP_", name, NULL);
		char *cp;
		
		for (cp = env_name + 5; *cp != 0; cp++) {
			if (*cp == '-') {
				*cp = '_';
			} else {
				*cp = apr_toupper(*cp);
			}
		}
		
		return env_name;
	}
	
	char *lookupName(apr_table_t *t, const char *name) {
		const apr_array_header_t *hdrs_arr = apr_table_elts(t);
		apr_table_entry_t *hdrs = (apr_table_entry_t *) hdrs_arr->elts;
		int i;
		
		for (i = 0; i < hdrs_arr->nelts; ++i) {
			if (hdrs[i].key == NULL) {
				continue;
			}
			if (strcasecmp(hdrs[i].key, name) == 0) {
				return hdrs[i].val;
			}
		}
		return NULL;
	}
	
	char *lookupHeader(request_rec *r, const char *name) {
		return lookupName(r->headers_in, name);
	}
	
	char *lookupEnv(request_rec *r, const char *name) {
		return lookupName(r->subprocess_env, name);
	}
	
	// This code is a duplicate of what's in util_script.c.  We can't use
	// r->unparsed_uri because it gets changed if there was a redirect.
	char *originalURI(request_rec *r) {
		char *first, *last;

		if (r->the_request == NULL) {
			return (char *) apr_pcalloc(r->pool, 1);
		}
		
		first = r->the_request;	// use the request-line
		
		while (*first && !apr_isspace(*first)) {
			++first;		// skip over the method
		}
		while (apr_isspace(*first)) {
			++first;		//   and the space(s)
		}
		
		last = first;
		while (*last && !apr_isspace(*last)) {
			++last;			// end at next whitespace
		}
		
		return apr_pstrmemdup(r->pool, first, last - first);
	}

	void inline addHeader(apr_table_t *table, const char *name, const char *value) {
		if (name != NULL && value != NULL) {
			apr_table_addn(table, name, value);
		}
	}
	
	apr_status_t sendHeaders(request_rec *r, Application::SessionPtr &session, const char *baseURI) {
		apr_table_t *headers;
		headers = apr_table_make(r->pool, 40);
		if (headers == NULL) {
			return APR_ENOMEM;
		}
		
		// Set standard CGI variables.
		addHeader(headers, "SERVER_SOFTWARE", ap_get_server_version());
		addHeader(headers, "SERVER_PROTOCOL", r->protocol);
		addHeader(headers, "SERVER_NAME",     ap_get_server_name(r));
		addHeader(headers, "SERVER_ADMIN",    r->server->server_admin);
		addHeader(headers, "SERVER_ADDR",     r->connection->local_ip);
		addHeader(headers, "SERVER_PORT",     apr_psprintf(r->pool, "%u", ap_get_server_port(r)));
		addHeader(headers, "REMOTE_ADDR",     r->connection->remote_ip);
		addHeader(headers, "REMOTE_PORT",     apr_psprintf(r->pool, "%d", r->connection->remote_addr->port));
		addHeader(headers, "REMOTE_USER",     r->user);
		addHeader(headers, "REQUEST_METHOD",  r->method);
		addHeader(headers, "REQUEST_URI",     originalURI(r));
		addHeader(headers, "QUERY_STRING",    r->args ? r->args : "");
		if (strcmp(baseURI, "/") != 0) {
			addHeader(headers, "SCRIPT_NAME", baseURI);
		}
		addHeader(headers, "HTTPS",           lookupEnv(r, "HTTPS"));
		addHeader(headers, "CONTENT_TYPE",    lookupHeader(r, "Content-type"));
		addHeader(headers, "DOCUMENT_ROOT",   ap_document_root(r));
		addHeader(headers, "PATH_INFO",       r->parsed_uri.path);
		
		// Set HTTP headers.
		const apr_array_header_t *hdrs_arr;
		apr_table_entry_t *hdrs;
		int i;
		
		hdrs_arr = apr_table_elts(r->headers_in);
		hdrs = (apr_table_entry_t *) hdrs_arr->elts;
		for (i = 0; i < hdrs_arr->nelts; ++i) {
			if (hdrs[i].key) {
				addHeader(headers, http2env(r->pool, hdrs[i].key), hdrs[i].val);
			}
		}
		
		// Add other environment variables.
		const apr_array_header_t *env_arr;
		apr_table_entry_t *env;
		
		env_arr = apr_table_elts(r->subprocess_env);
		env = (apr_table_entry_t*) env_arr->elts;
		for (i = 0; i < env_arr->nelts; ++i) {
			addHeader(headers, env[i].key, env[i].val);
		}
		
		// Now send the headers.
		string buffer;
		
		hdrs_arr = apr_table_elts(headers);
    		hdrs = (apr_table_entry_t*) hdrs_arr->elts;
    		buffer.reserve(1024 * 4);
		for (i = 0; i < hdrs_arr->nelts; ++i) {
			buffer.append(hdrs[i].key);
			buffer.append(1, '\0');
			buffer.append(hdrs[i].val);
			buffer.append(1, '\0');
		}
		
		/*
		 * If the last header value is an empty string, then the buffer
		 * will end with "\0\0". For example, if 'SSLOptions +ExportCertData'
		 * is set, and there's no client certificate, and 'SSL_CLIENT_CERT'
		 * is the last header, then the buffer will end with:
		 *
		 *   "SSL_CLIENT_CERT\0\0"
		 *
		 * The data in the buffer will be processed by the RequestHandler class,
		 * which is implemented in Ruby. But it uses Hash[*data.split("\0")] to
		 * unserialize the data. Unfortunately String#split will not transform
		 * the trailing "\0\0" into an empty string:
		 *
		 *   "SSL_CLIENT_CERT\0\0".split("\0")
		 *   # => desired result: ["SSL_CLIENT_CERT", ""]
		 *   # => actual result:  ["SSL_CLIENT_CERT"]
		 *
		 * When that happens, Hash[..] will raise an ArgumentError because
		 * data.split("\0") does not return an array with a length that is a
		 * multiple of 2.
		 *
		 * So here, we add a dummy header to prevent situations like that from
		 * happening.
		 */
		buffer.append("_\0_\0", 4);
		
		session->sendHeaders(buffer);
		return APR_SUCCESS;
	}
	
	shared_ptr<TempFile> receiveRequestBody(request_rec *r) {
		shared_ptr<TempFile> tempFile(new TempFile());
		char buf[1024 * 32];
		apr_off_t len;
		
		while ((len = ap_get_client_block(r, buf, sizeof(buf))) > 0) {
			size_t written = 0;
			do {
				size_t ret = fwrite(buf, 1, len - written, tempFile->handle);
				if (ret == 0) {
					throw SystemException("An error occured while writing "
						"HTTP upload data to a temporary file",
						errno);
				}
				written += ret;
			} while (written < len);
		}
		if (len == -1) {
			throw IOException("An error occurred while receiving HTTP upload data.");
		}
		if (ftell(tempFile->handle) != atol(lookupHeader(r, "Content-Length"))) {
			throw IOException("The HTTP client sent incomplete upload data.");
		}
		return tempFile;
	}
	
	void sendRequestBody(request_rec *r, Application::SessionPtr &session, shared_ptr<TempFile> &uploadData) {
		rewind(uploadData->handle);
		P_DEBUG("Content-Length = " << lookupHeader(r, "Content-Length"));
		while (!feof(uploadData->handle)) {
			char buf[1024 * 32];
			size_t size;
			
			size = fread(buf, 1, sizeof(buf), uploadData->handle);
			
			session->sendBodyBlock(buf, size);
		}
	}
	
	void sendRequestBody(request_rec *r, Application::SessionPtr &session) {
		char buf[1024 * 32];
		apr_off_t len;

		while ((len = ap_get_client_block(r, buf, sizeof(buf))) > 0) {
			session->sendBodyBlock(buf, len);
		}
		if (len == -1) {
			throw IOException("An error occurred while receiving HTTP upload data.");
		}
	}

public:
	Hooks(apr_pool_t *pconf, apr_pool_t *plog, apr_pool_t *ptemp, server_rec *s) {
		ap_add_version_component(pconf, "Phusion_Passenger/" PASSENGER_VERSION);
		passenger_config_merge_all_servers(pconf, s);
		
		ServerConfig *config = getServerConfig(s);
		const char *ruby, *user;
		string applicationPoolServerExe, spawnServer;
		
		ruby = (config->ruby != NULL) ? config->ruby : DEFAULT_RUBY_COMMAND;
		if (config->userSwitching) {
			user = "";
		} else if (config->defaultUser != NULL) {
			user = config->defaultUser;
		} else {
			user = "nobody";
		}
		
		if (config->root == NULL) {
			throw ConfigurationException("The 'PassengerRoot' configuration option "
				"is not specified. This option is required, so please specify it. "
				"TIP: The correct value for this option was given to you by "
				"'passenger-install-apache2-module'.");
		}
		
		spawnServer = findSpawnServer(config->root);
		if (!fileExists(spawnServer.c_str())) {
			string message("The Passenger spawn server script, '");
			message.append(spawnServer);
			message.append("', does not exist. Please check whether the 'PassengerRoot' "
				"option is specified correctly.");
			throw FileNotFoundException(message);
		}
		applicationPoolServerExe = findApplicationPoolServer(config->root);
		if (!fileExists(applicationPoolServerExe.c_str())) {
			string message("The Passenger application pool server, '");
			message.append(applicationPoolServerExe);
			message.append("', does not exist. Please check whether the 'PassengerRoot' "
				"option is specified correctly.");
			throw FileNotFoundException(message);
		}
		
		applicationPoolServer = ptr(
			new ApplicationPoolServer(
				applicationPoolServerExe, spawnServer, "",
				ruby, user)
		);
	}
	
	void initChild(apr_pool_t *pchild, server_rec *s) {
		ServerConfig *config = getServerConfig(s);
		
		try {
			applicationPool = applicationPoolServer->connect();
			applicationPoolServer->detach();
			applicationPool->setMax(config->maxPoolSize);
			applicationPool->setMaxPerApp(config->maxInstancesPerApp);
			applicationPool->setMaxIdleTime(config->poolIdleTime);
		} catch (const exception &e) {
			fprintf(stderr, "*** Cannot initialize Passenger: %s\n", e.what());
			fflush(stderr);
			abort();
		}
	}
	
	int handleRequest(request_rec *r) {
		DirConfig *config = getDirConfig(r);
		DirectoryMapper mapper(r, config);
		if (mapper.getBaseURI() == NULL || r->filename == NULL || fileExists(r->filename)) {
			return DECLINED;
		}
		
		try {
			if (mapper.getPublicDirectory().empty()) {
				reportDocumentRootDeterminationError(r);
				return OK;
			}
		} catch (const FileSystemException &e) {
			reportFileSystemError(r, e);
			return OK;
		}
		
		int httpStatus = ap_setup_client_block(r, REQUEST_CHUNKED_ERROR);
    		if (httpStatus != OK) {
			return httpStatus;
		}
		
		try {
			apr_bucket_brigade *bb;
			apr_bucket *b;
			Application::SessionPtr session;
			bool expectingUploadData;
			shared_ptr<TempFile> uploadData;
			
			expectingUploadData = ap_should_client_block(r);
			if (expectingUploadData && atol(lookupHeader(r, "Content-Length"))
			                                 > UPLOAD_ACCELERATION_THRESHOLD) {
				uploadData = receiveRequestBody(r);
			}
			
			try {
				const char *defaultUser, *environment, *spawnMethod;
				ServerConfig *sconfig;
				
				sconfig = getServerConfig(r->server);
				if (sconfig->defaultUser != NULL) {
					defaultUser = sconfig->defaultUser;
				} else {
					defaultUser = "nobody";
				}
				if (mapper.getApplicationType() == DirectoryMapper::RAILS) {
					if (config->railsEnv == NULL) {
						environment = DEFAULT_RAILS_ENV;
					} else {
						environment = config->railsEnv;
					}
				} else if (mapper.getApplicationType() == DirectoryMapper::RACK) {
					if (config->rackEnv == NULL) {
						environment = DEFAULT_RACK_ENV;
					} else {
						environment = config->rackEnv;
					}
				} else {
					environment = DEFAULT_WSGI_ENV;
				}
				if (config->spawnMethod == DirConfig::SM_CONSERVATIVE) {
					spawnMethod = "conservative";
				} else {
					spawnMethod = "smart";
				}
<<<<<<< HEAD
				
				session = applicationPool->get(
					canonicalizePath(mapper.getPublicDirectory() + "/.."),
					true, defaultUser, environment, spawnMethod,
					mapper.getApplicationTypeString());
				P_DEBUG("Forwarding " << r->uri << " to PID " << session->getPid());
=======
				session = applicationPool->get(canonicalizePath(railsDir + "/.."),
					true, defaultUser, environment, spawnMethod);
				//P_DEBUG("Forwarding " << r->uri << " to PID " << session->getPid());
>>>>>>> d0d8a84c
			} catch (const SpawnException &e) {
				if (e.hasErrorPage()) {
					ap_set_content_type(r, "text/html; charset=utf-8");
					ap_rputs(e.getErrorPage().c_str(), r);
					// Unfortunately we can't return a 500 Internal Server
					// Error. Apache's HTTP error handler would kick in.
					return OK;
				} else {
					throw;
				}
			} catch (const BusyException &e) {
				return reportBusyException(r);
			}
			sendHeaders(r, session, mapper.getBaseURI());
			if (expectingUploadData) {
				if (uploadData != NULL) {
					sendRequestBody(r, session, uploadData);
					uploadData.reset();
				} else {
					sendRequestBody(r, session);
				}
			}
			session->shutdownWriter();
			
			apr_file_t *readerPipe = NULL;
			int reader = session->getStream();
			apr_os_pipe_put(&readerPipe, &reader, r->pool);

			bb = apr_brigade_create(r->connection->pool, r->connection->bucket_alloc);
			b = apr_bucket_pipe_create(readerPipe, r->connection->bucket_alloc);
			APR_BRIGADE_INSERT_TAIL(bb, b);

			b = apr_bucket_eos_create(r->connection->bucket_alloc);
			APR_BRIGADE_INSERT_TAIL(bb, b);

			ap_scan_script_header_err_brigade(r, bb, NULL);
			ap_pass_brigade(r->output_filters, bb);
			
			Container *container = new Container();
			container->session = session;
			apr_pool_cleanup_register(r->pool, container, Container::cleanup, apr_pool_cleanup_null);
			
			// Apparently apr_bucket_pipe or apr_brigade closes the
			// file descriptor for us.
			session->discardStream();

			return OK;
		} catch (const exception &e) {
			ap_log_rerror(APLOG_MARK, APLOG_ERR, 0, r, "*** Unexpected error in Passenger: %s", e.what());
			return HTTP_INTERNAL_SERVER_ERROR;
		}
	}
	
	int
	mapToStorage(request_rec *r) {
		DirConfig *config = getDirConfig(r);
		DirectoryMapper mapper(r, config);
		bool forwardToApplication;
		
		try {
			if (mapper.getBaseURI() == NULL || fileExists(r->filename)) {
				/*
				 * fileExists():
				 * If the file already exists, serve it directly.
				 * This is for static assets like .css and .js files.
				 */
				forwardToApplication = false;
			} else if (r->method_number == M_GET) {
				char *html_file;
				size_t len;
				
				len = strlen(r->filename);
				if (len > 0 && r->filename[len - 1] == '/') {
					html_file = apr_pstrcat(r->pool, r->filename, "index.html", NULL);
				} else {
					html_file = apr_pstrcat(r->pool, r->filename, ".html", NULL);
				}
				if (fileExists(html_file)) {
					/* If a .html version of the URI exists, serve it directly.
					 * We're essentially accelerating Rails page caching.
					 */
					r->filename = html_file;
					r->canonical_filename = html_file;
					forwardToApplication = false;
				} else {
					forwardToApplication = true;
				}
			} else {
				/*
				 * Non-GET requests are always forwarded to the application.
				 * This important because of REST conventions, e.g.
				 * 'POST /foo' maps to 'FooController.create',
				 * while 'GET /foo' maps to 'FooController.index'.
				 * We wouldn't want our page caching support to interfere
				 * with that.
				 */
				forwardToApplication = true;
			}
			
			if (forwardToApplication) {
				/* Apache's default map_to_storage process does strange
				 * things with the filename. Suppose that the DocumentRoot
				 * is /website, on server http://test.com/. If we access
				 * http://test.com/foo/bar, and /website/foo/bar does not
				 * exist, then Apache will change the filename to
				 * /website/foo instead of the expected /website/bar.
				 * We make sure that doesn't happen.
				 *
				 * Incidentally, this also disables mod_rewrite. That is a
				 * good thing because the default Rails .htaccess file
				 * interferes with Passenger anyway (it delegates requests
				 * to the CGI script dispatch.cgi).
				 */
				if (config->allowModRewrite != DirConfig::ENABLED
				 && mapper.getApplicationType() == DirectoryMapper::RAILS) {
					/* Of course, we only do that if all of the following
					 * are true:
					 * - the config allows us to. Some people have complex
					 *   mod_rewrite rules that they don't want to abandon.
					 *   Those people will have to make sure that the Rails
					 *   app's .htaccess doesn't interfere.
					 * - this is a Rails application.
					 */
					return OK;
				} else if (strcmp(r->uri, mapper.getBaseURI()) == 0) {
					/* If the request URI is the application's base URI,
					 * then we'll want to take over control. Otherwise,
					 * Apache will show a directory listing. This fixes issue #11.
					 */
					return OK;
				} else {
					return DECLINED;
				}
			} else {
				return DECLINED;
			}
		} catch (const FileSystemException &e) {
			return DECLINED;
		}
	}
};



/******************************************************************
 * Below follows lightweight C wrappers around the C++ Hook class.
 ******************************************************************/

/**
 * @ingroup Hooks
 * @{
 */

static Hooks *hooks = NULL;

static apr_status_t
destroy_hooks(void *arg) {
	delete hooks;
	return APR_SUCCESS;
}

static int
init_module(apr_pool_t *pconf, apr_pool_t *plog, apr_pool_t *ptemp, server_rec *s) {
	/*
	 * HISTORICAL NOTE:
	 *
	 * The Apache initialization process has the following properties:
	 *
	 * 1. Apache on Unix calls the post_config hook twice, once before detach() and once
	 *    after. On Windows it never calls detach().
	 * 2. When Apache is compiled to use DSO modules, the modules are unloaded between the
	 *    two post_config hook calls.
	 * 3. On Unix, if the -X commandline option is given (the 'DEBUG' config is set),
	 *    detach() will not be called.
	 *
	 * Because of property #2, the post_config hook is called twice. We initially tried
	 * to avoid this with all kinds of hacks and workarounds, but none of them are
	 * universal, i.e. it works for some people but not for others. So we got rid of the
	 * hacks, and now we always initialize in the post_config hook.
	 */
	if (hooks != NULL) {
		delete hooks;
	}
	try {
		hooks = new Hooks(pconf, plog, ptemp, s);
		apr_pool_cleanup_register(pconf, NULL,
			destroy_hooks,
			apr_pool_cleanup_null);
		return OK;
	} catch (const thread_resource_error &e) {
		struct rlimit lim;
		string pthread_threads_max;
		
		lim.rlim_cur = 0;
		lim.rlim_max = 0;
		getrlimit(RLIMIT_NPROC, &lim);
		#ifdef PTHREAD_THREADS_MAX
			pthread_threads_max = toString(PTHREAD_THREADS_MAX);
		#else
			pthread_threads_max = "unknown";
		#endif
		
		ap_log_error(APLOG_MARK, APLOG_ERR, 0, s,
			"*** Passenger could not be initialize because a "
			"threading resource could not be allocated or initialized. "
			"The error message is:");
		fprintf(stderr,
			"  %s\n\n"
			"System settings:\n"
			"  RLIMIT_NPROC: soft = %d, hard = %d\n"
			"  PTHREAD_THREADS_MAX: %s\n"
			"\n",
			e.what(),
			(int) lim.rlim_cur, (int) lim.rlim_max,
			pthread_threads_max.c_str());
		
		fprintf(stderr, "Output of 'uname -a' follows:\n");
		fflush(stderr);
		system("uname -a >&2");
		
		fprintf(stderr, "\nOutput of 'ulimit -a' follows:\n");
		fflush(stderr);
		system("ulimit -a >&2");
		
		return DECLINED;
		
	} catch (const exception &e) {
		ap_log_error(APLOG_MARK, APLOG_ERR, 0, s,
			"*** Passenger could not be initialized because of this error: %s",
			e.what());
		hooks = NULL;
		return DECLINED;
	}
}

static void
init_child(apr_pool_t *pchild, server_rec *s) {
	if (hooks != NULL) {
		return hooks->initChild(pchild, s);
	}
}

static int
handle_request(request_rec *r) {
	if (hooks != NULL) {
		return hooks->handleRequest(r);
	} else {
		return DECLINED;
	}
}

static int
map_to_storage(request_rec *r) {
	if (hooks != NULL) {
		return hooks->mapToStorage(r);
	} else {
		return DECLINED;
	}
}

/**
 * Apache hook registration function.
 */
void
passenger_register_hooks(apr_pool_t *p) {
	ap_hook_post_config(init_module, NULL, NULL, APR_HOOK_MIDDLE);
	ap_hook_child_init(init_child, NULL, NULL, APR_HOOK_MIDDLE);
	ap_hook_map_to_storage(map_to_storage, NULL, NULL, APR_HOOK_FIRST);
	ap_hook_handler(handle_request, NULL, NULL, APR_HOOK_MIDDLE);
}

/**
 * @}
 */
<|MERGE_RESOLUTION|>--- conflicted
+++ resolved
@@ -112,12 +112,6 @@
 		baseURI = NULL;
 	}
 	
-	int reportBusyException(request_rec *r) {
-		ap_custom_response(r, HTTP_SERVICE_UNAVAILABLE,
-			"This website is too busy right now.  Please try again later.");
-		return HTTP_SERVICE_UNAVAILABLE;
-	}
-	
 	/**
 	 * Determine whether the given HTTP request falls under one of the specified
 	 * RailsBaseURIs or RackBaseURIs. If yes, then the first matching base URI will
@@ -301,13 +295,14 @@
 		return (ServerConfig *) ap_get_module_config(s->module_config, &passenger_module);
 	}
 	
-	void reportDocumentRootDeterminationError(request_rec *r) {
+	int reportDocumentRootDeterminationError(request_rec *r) {
 		ap_set_content_type(r, "text/html; charset=UTF-8");
 		ap_rputs("<h1>Passenger error #1</h1>\n", r);
 		ap_rputs("Cannot determine the document root for the current request.", r);
-	}
-	
-	void reportFileSystemError(request_rec *r, const FileSystemException &e) {
+		return OK;
+	}
+	
+	int reportFileSystemError(request_rec *r, const FileSystemException &e) {
 		ap_set_content_type(r, "text/html; charset=UTF-8");
 		ap_rputs("<h1>Passenger error #2</h1>\n", r);
 		ap_rputs("An error occurred while trying to access '", r);
@@ -320,6 +315,13 @@
 			ap_rputs("Please fix the relevant file permissions.", r);
 			ap_rputs("</p>", r);
 		}
+		return OK;
+	}
+	
+	int reportBusyException(request_rec *r) {
+		ap_custom_response(r, HTTP_SERVICE_UNAVAILABLE,
+			"This website is too busy right now.  Please try again later.");
+		return HTTP_SERVICE_UNAVAILABLE;
 	}
 	
 	/**
@@ -615,12 +617,10 @@
 		
 		try {
 			if (mapper.getPublicDirectory().empty()) {
-				reportDocumentRootDeterminationError(r);
-				return OK;
+				return reportDocumentRootDeterminationError(r);
 			}
 		} catch (const FileSystemException &e) {
-			reportFileSystemError(r, e);
-			return OK;
+			return reportFileSystemError(r, e);
 		}
 		
 		int httpStatus = ap_setup_client_block(r, REQUEST_CHUNKED_ERROR);
@@ -671,18 +671,12 @@
 				} else {
 					spawnMethod = "smart";
 				}
-<<<<<<< HEAD
 				
 				session = applicationPool->get(
 					canonicalizePath(mapper.getPublicDirectory() + "/.."),
 					true, defaultUser, environment, spawnMethod,
 					mapper.getApplicationTypeString());
 				P_DEBUG("Forwarding " << r->uri << " to PID " << session->getPid());
-=======
-				session = applicationPool->get(canonicalizePath(railsDir + "/.."),
-					true, defaultUser, environment, spawnMethod);
-				//P_DEBUG("Forwarding " << r->uri << " to PID " << session->getPid());
->>>>>>> d0d8a84c
 			} catch (const SpawnException &e) {
 				if (e.hasErrorPage()) {
 					ap_set_content_type(r, "text/html; charset=utf-8");
